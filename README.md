<p align="center">
  <img width="658" height="165" alt="image" src="https://github.com/user-attachments/assets/0dcf4931-a993-42a9-9c94-96e9afb6d0e3" />
</p>

# PyNet Version 1.0.0

PyNet is an Artificial Intelligence and Machine Learning framework entirely built from Python.

<<<<<<< HEAD
Unlike Tensorflow or PyTorch, PyNet is intended for small-scale educational and experimental purposes, its meant to lower the barrier of entry for people intrested in machine learning and Artificial Intelligence using an easy-to-learn language while still implimenting key concepts. But because everything is entirely built on Python, training can be quite slow depending on the machine and therefore, is not advised to serve as a general-purpose library; Other, more proffesionally developed libraries may suite the task at hand.

# Contents

At its core, PyNet is a Library full of layers, activation functions, models and APIs, PyNet also has some unorthodox layers that are mainly there for experimental purposes, more information in the documentation provided.

## NetCore API

The main API for PyNet, guarenteed to continue receiving constant updates and fixes. It is the most up-to-date standard within this framework.

**NetCore Features:**
=======
Unlike Tensorflow or PyTorch, PyNet is intended for educational and experimental purposes, its meant to lower the barrier of entry for people intrested in machine learning and Artificial Intelligence using an easy-to-learn language while still implimenting key concepts. But because everything is entirely built on Python, training can be quite slow depending on the machine and therefore, is not advised to serve as a general-purpose library; Other, more proffesionally developed libraries may suite the task at hand.

## Contents

At its core, PyNet is a Library full of layers, activation functions, models and APIs, PyNet also has some unorthodox layers that are mainly there for experimental purposes, more information in the documentation provided.

**Built-in API**
- Synapse API
>>>>>>> a90c8eef
  - Multichannel Convolution
  - Dense
  - Localunit (Locally Connected Neurons)
  - AFS (Adaptive Feature Scaler) - Experimental layer
  - Maxpooling
  - Meanpooling
  - Flatten
  - Reshape
  - Operation (normalization and activation functions)
  - RecurrentBlock
  - RNN
  - LSTM
  - GRU
<<<<<<< HEAD

## NetFlash API

An experimental API meant to optimize NetCore to allow for greater utility. it is currently under development.

## PyNet Alpha

The first implimentation of PyNet, a module containing functions for propagating, backpropagating and updating a neural network; the predecessor to PyNet. Be aware that advanced features such as optimizers and parametric functions are not available for this implimentation by default.

**PyNet Alpha Features**
  - Initialize
  - Propagate
  - Backpropagate
  - Update
  - Default training function (not required, user can make their own)

## Other Models
=======
- MultiNet API
  - 2D Convolution
  - Dense
  - Localunit (Locally Connected Neurons)
  - AFS (Adaptive Feature Scaler) - Experimental layer
  - Maxpooling
  - Meanpooling
  - Flatten
  - Reshape
  - Operation (normalization and activation functions)
  - Parallel (Perform simultaneous operations)
  - Merge (Merge results)
  - RNN
  - LSTM
  - GRU
>>>>>>> a90c8eef

**Regressors**
- Linear Regression
- Polynomial Regression
- Logistic Regression
- Exponential Regression
- Power Regression
- Logarithmic Regression
- Sinusoidal Regression (external model, does not follow PyNet API)

**Classifiers**
- K-Nearest Neighbors
- Decision Tree
- Random Forest
- Naive Bayes
- SVM

**Datasets**
- Cluster (classification)
- Image (variations of the MNIST dataset as a python list)
- Regression
- Text
<<<<<<< HEAD
=======
  - Text is created by the author of PyNet
>>>>>>> a90c8eef

**Tools**
- Arraytools
- Logic
- Math
- Scaler
- Utility
- Visual

Many more featurs are present, but they are not as important as the features listed above or are internal features.

<<<<<<< HEAD
# Installation
=======
## Installation
>>>>>>> a90c8eef

Dependancies
- NumPy
- Math
- Random
- Itertools
- Time
- Matplotlib

<<<<<<< HEAD
# Liscence
=======
## Liscence
>>>>>>> a90c8eef

**Apache License 2.0**
This project is licensed under the MIT License - see [LICENSE](https://github.com/2-con/PyNet/blob/main/LICENSE) for more details.

<<<<<<< HEAD
# Configuration

While PyNet has an internal configuration file, it is not very extensive and is meant to provide default values to background processes, PyNet is all about transparancy and configurability per model and does not rely heavly on a central file.

# Contributors
=======
## Configuration

While PyNet has an internal configuration file, it is not very extensive and is meant to provide default values to background processes, PyNet is all about transparancy and configurability per model and does not rely heavly on a central file.

## Contributors
>>>>>>> a90c8eef

Maintainer
- 2-Con

Contributors
- None

<<<<<<< HEAD
# Contact
=======
## Contact
>>>>>>> a90c8eef

The email below is an organisation email, external emails might get flagged and/or discarded.

Email: 72212@jisedu.or.id

<<<<<<< HEAD
# Development status
=======
## Development status
>>>>>>> a90c8eef

PyNet is almost completed, just some additional features and fixing and it should be **mostly** completed by August.

estimated date: August 2025 (uncertian + not guarenteed)<|MERGE_RESOLUTION|>--- conflicted
+++ resolved
@@ -6,7 +6,6 @@
 
 PyNet is an Artificial Intelligence and Machine Learning framework entirely built from Python.
 
-<<<<<<< HEAD
 Unlike Tensorflow or PyTorch, PyNet is intended for small-scale educational and experimental purposes, its meant to lower the barrier of entry for people intrested in machine learning and Artificial Intelligence using an easy-to-learn language while still implimenting key concepts. But because everything is entirely built on Python, training can be quite slow depending on the machine and therefore, is not advised to serve as a general-purpose library; Other, more proffesionally developed libraries may suite the task at hand.
 
 # Contents
@@ -18,16 +17,6 @@
 The main API for PyNet, guarenteed to continue receiving constant updates and fixes. It is the most up-to-date standard within this framework.
 
 **NetCore Features:**
-=======
-Unlike Tensorflow or PyTorch, PyNet is intended for educational and experimental purposes, its meant to lower the barrier of entry for people intrested in machine learning and Artificial Intelligence using an easy-to-learn language while still implimenting key concepts. But because everything is entirely built on Python, training can be quite slow depending on the machine and therefore, is not advised to serve as a general-purpose library; Other, more proffesionally developed libraries may suite the task at hand.
-
-## Contents
-
-At its core, PyNet is a Library full of layers, activation functions, models and APIs, PyNet also has some unorthodox layers that are mainly there for experimental purposes, more information in the documentation provided.
-
-**Built-in API**
-- Synapse API
->>>>>>> a90c8eef
   - Multichannel Convolution
   - Dense
   - Localunit (Locally Connected Neurons)
@@ -41,7 +30,6 @@
   - RNN
   - LSTM
   - GRU
-<<<<<<< HEAD
 
 ## NetFlash API
 
@@ -59,23 +47,6 @@
   - Default training function (not required, user can make their own)
 
 ## Other Models
-=======
-- MultiNet API
-  - 2D Convolution
-  - Dense
-  - Localunit (Locally Connected Neurons)
-  - AFS (Adaptive Feature Scaler) - Experimental layer
-  - Maxpooling
-  - Meanpooling
-  - Flatten
-  - Reshape
-  - Operation (normalization and activation functions)
-  - Parallel (Perform simultaneous operations)
-  - Merge (Merge results)
-  - RNN
-  - LSTM
-  - GRU
->>>>>>> a90c8eef
 
 **Regressors**
 - Linear Regression
@@ -98,10 +69,6 @@
 - Image (variations of the MNIST dataset as a python list)
 - Regression
 - Text
-<<<<<<< HEAD
-=======
-  - Text is created by the author of PyNet
->>>>>>> a90c8eef
 
 **Tools**
 - Arraytools
@@ -113,11 +80,7 @@
 
 Many more featurs are present, but they are not as important as the features listed above or are internal features.
 
-<<<<<<< HEAD
 # Installation
-=======
-## Installation
->>>>>>> a90c8eef
 
 Dependancies
 - NumPy
@@ -127,28 +90,16 @@
 - Time
 - Matplotlib
 
-<<<<<<< HEAD
 # Liscence
-=======
-## Liscence
->>>>>>> a90c8eef
 
 **Apache License 2.0**
 This project is licensed under the MIT License - see [LICENSE](https://github.com/2-con/PyNet/blob/main/LICENSE) for more details.
 
-<<<<<<< HEAD
 # Configuration
 
 While PyNet has an internal configuration file, it is not very extensive and is meant to provide default values to background processes, PyNet is all about transparancy and configurability per model and does not rely heavly on a central file.
 
 # Contributors
-=======
-## Configuration
-
-While PyNet has an internal configuration file, it is not very extensive and is meant to provide default values to background processes, PyNet is all about transparancy and configurability per model and does not rely heavly on a central file.
-
-## Contributors
->>>>>>> a90c8eef
 
 Maintainer
 - 2-Con
@@ -156,22 +107,14 @@
 Contributors
 - None
 
-<<<<<<< HEAD
 # Contact
-=======
-## Contact
->>>>>>> a90c8eef
 
 The email below is an organisation email, external emails might get flagged and/or discarded.
 
 Email: 72212@jisedu.or.id
 
-<<<<<<< HEAD
 # Development status
-=======
-## Development status
->>>>>>> a90c8eef
 
 PyNet is almost completed, just some additional features and fixing and it should be **mostly** completed by August.
 
-estimated date: August 2025 (uncertian + not guarenteed)+estimated date: August 2025 (uncertian + not guarenteed)
